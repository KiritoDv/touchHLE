/*
 * This Source Code Form is subject to the terms of the Mozilla Public
 * License, v. 2.0. If a copy of the MPL was not distributed with this
 * file, You can obtain one at https://mozilla.org/MPL/2.0/.
 */
//! The Core Graphics framework.

pub mod cg_affine_transform;
pub mod cg_bitmap_context;
pub mod cg_color_space;
pub mod cg_context;
<<<<<<< HEAD
pub mod cg_data;
mod cg_geometry;
=======
pub mod cg_data_provider;
pub mod cg_geometry;
>>>>>>> b9d30a27
pub mod cg_image;

pub type CGFloat = f32;

pub use cg_geometry::{CGPoint, CGRect, CGSize};<|MERGE_RESOLUTION|>--- conflicted
+++ resolved
@@ -9,13 +9,9 @@
 pub mod cg_bitmap_context;
 pub mod cg_color_space;
 pub mod cg_context;
-<<<<<<< HEAD
 pub mod cg_data;
-mod cg_geometry;
-=======
 pub mod cg_data_provider;
 pub mod cg_geometry;
->>>>>>> b9d30a27
 pub mod cg_image;
 
 pub type CGFloat = f32;
